/*
 * AsoBrain 3D Toolkit
 * Copyright (C) 1999-2015 Peter S. Heijnen
 *
 * This library is free software; you can redistribute it and/or
 * modify it under the terms of the GNU Lesser General Public
 * License as published by the Free Software Foundation; either
 * version 2.1 of the License, or (at your option) any later version.
 *
 * This library is distributed in the hope that it will be useful,
 * but WITHOUT ANY WARRANTY; without even the implied warranty of
 * MERCHANTABILITY or FITNESS FOR A PARTICULAR PURPOSE. See the GNU
 * Lesser General Public License for more details.
 *
 * You should have received a copy of the GNU Lesser General Public
 * License along with this library; if not, write to the Free Software
 * Foundation, Inc., 59 Temple Place, Suite 330, Boston, MA 02111-1307 USA
 */
package ab.j3d.awt.view.jogl;

import java.awt.*;
import java.awt.image.*;
import java.util.*;
import javax.media.opengl.*;
import javax.media.opengl.fixedfunc.*;
import javax.media.opengl.glu.*;
import javax.swing.*;

import ab.j3d.awt.view.*;
import ab.j3d.model.*;
import ab.j3d.view.*;
import com.jogamp.opengl.util.awt.*;

/**
 * Off-screen JOGL view.
 *
 * @author Gerrit Meinders
 */
public class JOGLOffscreenView
extends OffscreenView3D
{
	/**
	 * Engine that created this view.
	 */
	private final JOGLEngine _joglEngine;

	/**
	 * Off-screen rendering target.
	 */
	private final GLOffscreenAutoDrawable _drawable;

	/**
	 * Specifies which OpenGL capabilities should be used, if available.
	 */
	private final JOGLConfiguration _configuration;

	/**
	 * Provides information about OpenGL capabilities.
	 */
	private JOGLCapabilities _capabilities = null;

	/**
	 * Scene input translator for this View.
	 */
	private final ViewControlInput _controlInput;

	/**
	 * Front clipping plane distance in view units.
	 */
	private double _frontClipDistance;

	/**
	 * Back clipping plane distance in view units.
	 */
	private double _backClipDistance;

	/**
	 * JOGL renderer.
	 */
	private JOGLRenderer _renderer;

	/**
	 * Graphics context for painting 2D graphics to the GL.
	 */
	private JOGLGraphics2D _graphics2D;

	/**
	 * Prevents the view from being disposed multiple times.
	 */
	private boolean _disposed = false;

	/**
	 * Copies the framebuffer to an AWT buffered image.
	 */
	private AWTGLReadBufferUtil _framebufferReader = null;

	/**
	 * Construct new view with an alpha channel.
	 *
	 * @param joglEngine Engine that created this view.
	 * @param scene      Scene to view.
	 */
	public JOGLOffscreenView( final JOGLEngine joglEngine, final Scene scene )
	{
		this( joglEngine, scene, true );
	}

	/**
	 * Construct new view.
	 *
	 * @param joglEngine Engine that created this view.
	 * @param scene      Scene to view.
	 * @param alpha      {@code true} to include an alpha channel.
	 */
	public JOGLOffscreenView( final JOGLEngine joglEngine, final Scene scene, final boolean alpha )
	{
		super( scene );

		_joglEngine = joglEngine;
		_frontClipDistance = 0.1 / scene.getUnit();
		_backClipDistance = 100.0 / scene.getUnit();
		_renderer = null;
		_graphics2D = null;

		/* Use heavyweight popups, since we use a heavyweight canvas */
		JPopupMenu.setDefaultLightWeightPopupEnabled( false );

<<<<<<< HEAD
		final GLProfile profile = GLProfile.get( GLProfile.GL2 );

		final GLCapabilities capabilities = new GLCapabilities( profile );
		capabilities.setRedBits( 8 );
		capabilities.setGreenBits( 8 );
		capabilities.setBlueBits( 8 );
		capabilities.setAlphaBits( alpha ? 8 : 0 );
		capabilities.setDepthBits( 24 );
		capabilities.setHardwareAccelerated( true );
		capabilities.setOnscreen( false );
		capabilities.setDoubleBuffered( false );
		capabilities.setBackgroundOpaque( !alpha );

		final GLDrawableFactory drawableFactory = GLDrawableFactory.getFactory( profile );
		final GLOffscreenAutoDrawable drawable = drawableFactory.createOffscreenAutoDrawable( null, capabilities, null, 640, 480 );
		drawable.setContext( drawable.createContext( null ), true );
=======
		final GLOffscreenAutoDrawable[] drawablePointer = new GLOffscreenAutoDrawable[ 1 ];
		Threading.invokeOnOpenGLThread( true, new Runnable()
		{
			@Override
			public void run()
			{
				final GLProfile profile = GLProfile.get( GLProfile.GL2 );

				final GLCapabilities capabilities = new GLCapabilities( profile );
				capabilities.setRedBits( 8 );
				capabilities.setGreenBits( 8 );
				capabilities.setBlueBits( 8 );
				capabilities.setDepthBits( 24 );
				capabilities.setFBO( true );

				final GLDrawableFactory drawableFactory = GLDrawableFactory.getFactory( profile );
				final GLOffscreenAutoDrawable drawable = drawableFactory.createOffscreenAutoDrawable( null, capabilities, null, 640, 480 );
				drawable.setContext( drawable.createContext( null ), true );
			}
		} );
		_drawable = drawablePointer[ 0 ];
>>>>>>> 25f07e53

		final JOGLConfiguration configuration = joglEngine.getConfiguration();
		_configuration = configuration;
//		if ( configuration.isFSAAEnabled() )
//		{
//			capabilities.setSampleBuffers( true );
//			/* set multisampling to 4, most graphic cards support this, if they don't support multisampling it will silently fail */
//			capabilities.setNumSamples( 4 );
//		}

		final ViewControlInput controlInput = new ViewControlInput( this );
		_controlInput = controlInput;

		final DefaultViewControl defaultViewControl = new DefaultViewControl();
		controlInput.addControlInputListener( defaultViewControl );
		addOverlay( defaultViewControl );

		update();
	}

	@Override
	public BufferedImage renderImage( final int width, final int height )
	{
		final BufferedImage[] result = new BufferedImage[ 1 ];

		Threading.invokeOnOpenGLThread( true, new Runnable()
		{
			@Override
			public void run()
			{
				final GLOffscreenAutoDrawable drawable = _drawable;
				if ( ( drawable.getSurfaceWidth() != width ) || ( drawable.getSurfaceHeight() != height ) )
				{
					drawable.setSurfaceSize( width, height );
				}

				final GLContext context = drawable.getContext();
				if ( context.makeCurrent() == GLContext.CONTEXT_NOT_CURRENT )
				{
					throw new GLException( "Failed to make offscreen context current." );
				}

				if ( _capabilities == null ) // TODO: Find a better check to init only once.
				{
					init( drawable );

					// FIXME: Release context and make it current again. Don't know why, but image is empty otherwise.
					context.release();
					if ( context.makeCurrent() == GLContext.CONTEXT_NOT_CURRENT )
					{
						throw new GLException( "Failed to make offscreen context current." );
					}
				}

				try
				{
					final GL gl = context.getGL();
					gl.glViewport( 0, 0, drawable.getSurfaceWidth(), drawable.getSurfaceHeight() );
					display( drawable );

					final AWTGLReadBufferUtil readBufferUtil = getFramebufferReader();
					result[ 0 ] = readBufferUtil.readPixelsToBufferedImage( gl, true );
				}
				finally
				{
					context.release();
				}
			}
		} );

		return result[ 0 ];
	}

	/**
	 * Returns an instance of {@link AWTGLReadBufferUtil} to copy the contents
	 * of the framebuffer to a buffered image.
	 *
	 * @return Created or re-used instance.
	 */
	private AWTGLReadBufferUtil getFramebufferReader()
	{
		AWTGLReadBufferUtil result = _framebufferReader;
		if ( result == null )
		{
			final GLCapabilitiesImmutable chosenGLCapabilities = _drawable.getChosenGLCapabilities();
			result = new AWTGLReadBufferUtil( _drawable.getGLProfile(), !chosenGLCapabilities.isBackgroundOpaque() );
			_framebufferReader = result;
		}
		return result;
	}

	/**
	 * Returns the view's rendering configuration.
	 *
	 * @return Rendering configuration.
	 */
	public JOGLConfiguration getConfiguration()
	{
		return _configuration;
	}

	@Override
	public double getFrontClipDistance()
	{
		return _frontClipDistance;
	}

	@Override
	public void setFrontClipDistance( final double frontClipDistance )
	{
		_frontClipDistance = frontClipDistance;
		update();
	}

	@Override
	public double getBackClipDistance()
	{
		return _backClipDistance;
	}

	@Override
	public void setBackClipDistance( final double backClipDistance )
	{
		_backClipDistance = backClipDistance;
		update();
	}

	@Override
	public void dispose()
	{
		if ( !_disposed )
		{
			_disposed = true;

			try
			{
				disposeContext();
				_drawable.destroy();

				super.dispose();
			}
			catch ( final Exception e )
			{
				e.printStackTrace();
			}

			_framebufferReader = null;
		}
	}

	/**
	 * Disposes the GL context and associated resources. Either to dispose the view
	 * completely or to switch to another GL context (e.g. another screen).
	 */
	private void disposeContext()
	{
		final GLContext context = _drawable.getContext();
		if ( context != null )
		{
			try
			{
				context.release();
			}
			catch ( final GLException gle )
			{
				// expected
			}
			finally
			{
				context.destroy();
			}
		}

		_renderer = null;
		_capabilities = null;

		final JOGLGraphics2D graphics2D = _graphics2D;
		if ( graphics2D != null )
		{
			graphics2D.dispose();
			_graphics2D = null;
		}
	}

	@Override
	public Component getComponent()
	{
		return null;
	}

	@Override
	public void update()
	{
	}

	@Override
	public Projector getProjector()
	{
		final GLDrawable viewComponent = _drawable;
		final int imageWidth = viewComponent.getSurfaceWidth();
		final int imageHeight = viewComponent.getSurfaceHeight();
		final double imageResolution = getResolution();

		final Scene scene = getScene();
		final double viewUnit = scene.getUnit();

		final double fieldOfView = getFieldOfView();
		final double zoomFactor = getZoomFactor();
		final double frontClipDistance = _frontClipDistance;
		final double backClipDistance = _backClipDistance;

		return Projector.createInstance( getProjectionPolicy(), imageWidth, imageHeight, imageResolution, viewUnit, frontClipDistance, backClipDistance, fieldOfView, zoomFactor );
	}

	@Override
	public ViewControlInput getControlInput()
	{
		return _controlInput;
	}

	@Override
	protected int getWidth()
	{
		return _drawable.getSurfaceWidth();
	}

	@Override
	protected int getHeight()
	{
		return _drawable.getSurfaceHeight();
	}

	/**
	 * Initialize GL context.
	 *
	 * @param glAutoDrawable Target for performing OpenGL rendering.
	 */
	private void init( final GLAutoDrawable glAutoDrawable )
	{
		_capabilities = new JOGLCapabilities( _drawable.getContext() );

		try
		{
			final GL gl = new DebugGL2( glAutoDrawable.getGL().getGL2() );
			glAutoDrawable.setGL( gl );

			getOrCreateRenderer( gl, true );
		}
		catch ( final Throwable t )
		{
			t.printStackTrace();
		}
	}

	/**
	 * Renders a frame.
	 *
	 * @param glAutoDrawable Target for performing OpenGL rendering.
	 */
	private void display( final GLAutoDrawable glAutoDrawable )
	{
		fireBeforeFrameEvent();

		try
		{
			displayImpl( glAutoDrawable );
		}
		catch ( final Throwable t )
		{
			t.printStackTrace();
		}

		fireAfterFrameEvent();
	}

	/**
	 * Renders a frame.
	 *
	 * @param glAutoDrawable Component to render to.
	 */
	protected void displayImpl( final GLAutoDrawable glAutoDrawable )
	{
		final GL gl = GLContext.getCurrentGL();
		final GL2 gl2 = gl.getGL2();

		final int width = glAutoDrawable.getSurfaceWidth();
		final int height = glAutoDrawable.getSurfaceHeight();

		if ( ( width > 0 ) && ( height > 0 ) )
		{
			final double aspect = (double)width / (double)height;

			final ProjectionPolicy projectionPolicy = getProjectionPolicy();
			if ( projectionPolicy == ProjectionPolicy.PARALLEL )
			{
				final Scene scene = getScene();
				final double left = -0.5 * (double)width;
				final double right = 0.5 * (double)width;
				final double bottom = -0.5 * (double)height;
				final double top = 0.5 * (double)height;
				final double scale = getZoomFactor() * scene.getUnit() / getResolution();
				final double near = _frontClipDistance * scale;
				final double far = _backClipDistance * scale;

				gl2.glMatrixMode( GLMatrixFunc.GL_PROJECTION );
				gl2.glLoadIdentity();
				gl2.glOrtho( left, right, bottom, top, near, far );
				gl2.glScaled( scale, scale, scale );
			}
			else if ( projectionPolicy == ProjectionPolicy.PERSPECTIVE )
			{
				final double fov = Math.toDegrees( getFieldOfView() );
				final double near = _frontClipDistance;
				final double far = _backClipDistance;

				/* Setup the projection matrix. */
				gl2.glMatrixMode( GLMatrixFunc.GL_PROJECTION );
				gl2.glLoadIdentity();

				final GLU glu = new GLU();
				glu.gluPerspective( fov, 1.0, near, far );
				gl.glHint( GL2ES1.GL_PERSPECTIVE_CORRECTION_HINT, GL.GL_NICEST );

				gl2.glScaled( 1.0, aspect, 1.0 );
			}
			else
			{
				throw new AssertionError( "Not implemented: " + projectionPolicy );
			}

			renderScene( gl );

			if ( hasOverlay() )
			{
				JOGLGraphics2D joglGraphics2D = _graphics2D;
				if ( joglGraphics2D == null )
				{
					joglGraphics2D = new JOGLGraphics2D( glAutoDrawable );
					_graphics2D = joglGraphics2D;
				}
				else
				{
					joglGraphics2D.reset();
				}

				paintOverlay( joglGraphics2D );
			}
		}
	}

	/**
	 * Renders the scene.
	 *
	 * @param gl OpenGL pipeline.
	 */
	private void renderScene( final GL gl )
	{
		final Scene scene = getScene();

		/* Setup initial style and apply style filters to this view. */
		final RenderStyle defaultStyle = new RenderStyle();
		final Collection<RenderStyleFilter> styleFilters = getRenderStyleFilters();
		final RenderStyle viewStyle = defaultStyle.applyFilters( styleFilters, this );

		/* Apply view transform. */
		final GL2 gl2 = gl.getGL2();
		gl2.glMatrixMode( GLMatrixFunc.GL_MODELVIEW );
		gl2.glLoadIdentity();
		JOGLTools.glMultMatrixd( gl, getScene2View() );

		final JOGLRenderer renderer = getOrCreateRenderer( gl, false );
		renderer.setSceneToViewTransform( getScene2View() );
		renderer.renderScene( scene, styleFilters, viewStyle, getBackground(), getGrid() );
	}

	/**
	 * Creates a renderer for the given OpenGL pipeline or returns an existing
	 * one.
	 *
	 * @param gl         OpenGL pipeline.
	 * @param alwaysInit Always call {@link JOGLRenderer#init()} vs. only if a new
	 *                   renderer was created.
	 *
	 * @return New or existing renderer.
	 */
	private JOGLRenderer getOrCreateRenderer( final GL gl, final boolean alwaysInit )
	{
		JOGLRenderer renderer = _renderer;
		if ( renderer == null )
		{
			final TextureCache textureCache = _joglEngine.getTextureCache();
			textureCache.setAsynchronous( false );

			renderer = new JOGLRenderer( gl, _configuration, textureCache, this );
			renderer.init();
			_renderer = renderer;
		}
		else if ( alwaysInit )
		{
			renderer.init();
		}

		return renderer;
	}
}<|MERGE_RESOLUTION|>--- conflicted
+++ resolved
@@ -1,6 +1,6 @@
 /*
  * AsoBrain 3D Toolkit
- * Copyright (C) 1999-2015 Peter S. Heijnen
+ * Copyright (C) 1999-2016 Peter S. Heijnen
  *
  * This library is free software; you can redistribute it and/or
  * modify it under the terms of the GNU Lesser General Public
@@ -125,24 +125,6 @@
 		/* Use heavyweight popups, since we use a heavyweight canvas */
 		JPopupMenu.setDefaultLightWeightPopupEnabled( false );
 
-<<<<<<< HEAD
-		final GLProfile profile = GLProfile.get( GLProfile.GL2 );
-
-		final GLCapabilities capabilities = new GLCapabilities( profile );
-		capabilities.setRedBits( 8 );
-		capabilities.setGreenBits( 8 );
-		capabilities.setBlueBits( 8 );
-		capabilities.setAlphaBits( alpha ? 8 : 0 );
-		capabilities.setDepthBits( 24 );
-		capabilities.setHardwareAccelerated( true );
-		capabilities.setOnscreen( false );
-		capabilities.setDoubleBuffered( false );
-		capabilities.setBackgroundOpaque( !alpha );
-
-		final GLDrawableFactory drawableFactory = GLDrawableFactory.getFactory( profile );
-		final GLOffscreenAutoDrawable drawable = drawableFactory.createOffscreenAutoDrawable( null, capabilities, null, 640, 480 );
-		drawable.setContext( drawable.createContext( null ), true );
-=======
 		final GLOffscreenAutoDrawable[] drawablePointer = new GLOffscreenAutoDrawable[ 1 ];
 		Threading.invokeOnOpenGLThread( true, new Runnable()
 		{
@@ -155,8 +137,12 @@
 				capabilities.setRedBits( 8 );
 				capabilities.setGreenBits( 8 );
 				capabilities.setBlueBits( 8 );
+				capabilities.setAlphaBits( alpha ? 8 : 0 );
 				capabilities.setDepthBits( 24 );
-				capabilities.setFBO( true );
+				capabilities.setHardwareAccelerated( true );
+				capabilities.setOnscreen( false );
+				capabilities.setDoubleBuffered( false );
+				capabilities.setBackgroundOpaque( !alpha );
 
 				final GLDrawableFactory drawableFactory = GLDrawableFactory.getFactory( profile );
 				final GLOffscreenAutoDrawable drawable = drawableFactory.createOffscreenAutoDrawable( null, capabilities, null, 640, 480 );
@@ -164,7 +150,6 @@
 			}
 		} );
 		_drawable = drawablePointer[ 0 ];
->>>>>>> 25f07e53
 
 		final JOGLConfiguration configuration = joglEngine.getConfiguration();
 		_configuration = configuration;
